--- conflicted
+++ resolved
@@ -44,11 +44,8 @@
   batch_size: 1
   tile_size: ${tiling.params.tile_size}
   patch_size: 256 # if level is "region", size used to unroll the region into patches
-<<<<<<< HEAD
+  save_tile_embeddings: false # whether to save tile embeddings alongside the pooled slide embedding when level is "slide"
   save_latents: false # whether to save the latent representations from the model alongside the slide embedding (only supported for 'prism')
-=======
-  save_tile_embeddings: false # whether to save tile embeddings alongside the pooled slide embedding when level is "slide"
->>>>>>> e703dfa9
 
 speed:
   fp16: false # use mixed precision during model inference
